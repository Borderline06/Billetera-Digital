"""Modelos Pydantic (schemas) para validación de datos de entrada/salida en el Servicio de Autenticación."""

from pydantic import BaseModel, EmailStr, Field, ConfigDict
<<<<<<< HEAD
from typing import Optional, List
=======
from typing import Optional
from datetime import datetime # <-- NUEVO
>>>>>>> edeba289

# --- Schemas de Usuario ---

class UserCreate(BaseModel):
    """Schema para los datos requeridos al crear un nuevo usuario."""
    name: str = Field(..., min_length=3, description="Nombre completo del usuario")
    email: EmailStr # <-- CORREGIDO (era 'str')
    password: str = Field(..., min_length=8, description="La contraseña debe tener al menos 8 caracteres")
    phone_number: str = Field(..., min_length=9, max_length=15)
    # --- NUEVO CAMPO REQUERIDO ---
    telegram_chat_id: str = Field(..., min_length=5, description="ID de Chat de Telegram del usuario")

class UserResponse(BaseModel):
    """Schema para los datos devueltos tras la creación exitosa de un usuario (excluye contraseña)."""
    id: int
    name: str
    email: EmailStr # <-- CORREGIDO (era 'str')
    phone_number: str | None = None

    # Configuración de Pydantic v2+ para permitir mapeo desde modelos ORM (SQLAlchemy)
    model_config = ConfigDict(from_attributes=True)


# --- Schemas de Token ---

class Token(BaseModel):
    """Schema para el token de acceso JWT devuelto tras un login exitoso."""
    access_token: str
    token_type: str = "bearer"
    user_id: int      # <-- ¡AÑADE ESTO!
    name: str         # <-- ¡AÑADE ESTO!
    email: EmailStr   # <-- ¡AÑADE ESTO!
    is_phone_verified: bool # <-- NUEVO: Para que el frontend sepa si mostrar pantalla de verificación

class TokenPayload(BaseModel):
    """Schema que representa el payload decodificado de un token JWT válido."""
    
    # 'sub' (subject) es el campo estándar de JWT para guardar el ID de usuario
    sub: Optional[str] = None
    exp: Optional[int] = None
    name: Optional[str] = None

<<<<<<< HEAD
class UserBulkRequest(BaseModel):
    user_ids: List[int]
=======
# --- NUEVO: Schemas de Verificación de Teléfono ---

class PhoneVerificationRequest(BaseModel):
    """Schema para verificar un código de teléfono."""
    phone_number: str = Field(..., description="Número de teléfono que se está verificando")
    code: str = Field(..., min_length=6, max_length=6, description="Código de 6 dígitos")

class RequestVerificationCode(BaseModel):
    """Schema para solicitar un nuevo código (reenvío)."""
    phone_number: str
>>>>>>> edeba289
<|MERGE_RESOLUTION|>--- conflicted
+++ resolved
@@ -1,12 +1,8 @@
 """Modelos Pydantic (schemas) para validación de datos de entrada/salida en el Servicio de Autenticación."""
 
 from pydantic import BaseModel, EmailStr, Field, ConfigDict
-<<<<<<< HEAD
 from typing import Optional, List
-=======
-from typing import Optional
 from datetime import datetime # <-- NUEVO
->>>>>>> edeba289
 
 # --- Schemas de Usuario ---
 
@@ -49,10 +45,8 @@
     exp: Optional[int] = None
     name: Optional[str] = None
 
-<<<<<<< HEAD
 class UserBulkRequest(BaseModel):
     user_ids: List[int]
-=======
 # --- NUEVO: Schemas de Verificación de Teléfono ---
 
 class PhoneVerificationRequest(BaseModel):
@@ -62,5 +56,4 @@
 
 class RequestVerificationCode(BaseModel):
     """Schema para solicitar un nuevo código (reenvío)."""
-    phone_number: str
->>>>>>> edeba289
+    phone_number: str