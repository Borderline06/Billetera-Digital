--- conflicted
+++ resolved
@@ -106,10 +106,6 @@
 # URL interna para el Balance Service
 BALANCE_SERVICE_URL = os.getenv("BALANCE_SERVICE_URL")
 if not BALANCE_SERVICE_URL:
-<<<<<<< HEAD
-    logger.error("Variable de entorno BALANCE_SERVICE_URL no está definida.")
-    
-=======
      logger.error("Variable de entorno BALANCE_SERVICE_URL no está definida.")
      
 # --- NUEVAS FUNCIONES DE VERIFICACIÓN ---
@@ -144,5 +140,4 @@
             logger.error(f"Error al enviar mensaje de Telegram a {chat_id}: {exc}")
             if isinstance(exc, httpx.HTTPStatusError):
                 logger.error(f"Respuesta de Telegram: {exc.response.text}")
-            return False
->>>>>>> aa1f0a83
+            return False