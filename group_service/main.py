--- conflicted
+++ resolved
@@ -184,34 +184,6 @@
         logger.error(f"Error al obtener grupos para user_id {requesting_user_id}: {e}", exc_info=True)
         raise HTTPException(status.HTTP_500_INTERNAL_SERVER_ERROR, "Error interno al obtener grupos")
 
-@app.get("/groups/me", response_model=List[schemas.GroupResponse], tags=["Groups"])
-def get_my_groups(
-    x_user_id: int = Header(..., alias="X-User-ID"), 
-    db: Session = Depends(get_db)
-):
-    """
-    Obtiene la lista de grupos a los que pertenece el usuario autenticado.
-    """
-    requesting_user_id = x_user_id 
-    if not requesting_user_id:
-        raise HTTPException(status.HTTP_500_INTERNAL_SERVER_ERROR, "User ID no autenticado")
-
-    logger.info(f"Buscando grupos para user_id: {requesting_user_id}")
-
-    try:
-        groups = db.query(models.Group).options(
-            joinedload(models.Group.members)
-        ).join(
-            models.GroupMember, models.GroupMember.group_id == models.Group.id
-        ).filter(
-            models.GroupMember.user_id == requesting_user_id
-        ).all()
-
-        return groups
-    except Exception as e:
-        logger.error(f"Error al obtener grupos para user_id {requesting_user_id}: {e}", exc_info=True)
-        raise HTTPException(status.HTTP_500_INTERNAL_SERVER_ERROR, "Error interno al obtener grupos")
-
 @app.post("/groups/{group_id}/invite", response_model=schemas.GroupMemberResponse, status_code=status.HTTP_201_CREATED, tags=["Groups"])
 def invite_member(
     group_id: int, 
@@ -267,10 +239,6 @@
         logger.error(f"Error interno al añadir miembro al grupo {group_id}: {e}", exc_info=True)
         raise HTTPException(status.HTTP_500_INTERNAL_SERVER_ERROR, "Error interno al invitar al miembro.")
 
-<<<<<<< HEAD
-
-=======
->>>>>>> a0532b72
 @app.get("/groups/{group_id}", response_model=schemas.GroupResponse, tags=["Groups"])
 def get_group_details(
     group_id: int,
