--- conflicted
+++ resolved
@@ -371,10 +371,6 @@
         pass_headers=["Authorization"]
     )
 
-<<<<<<< HEAD
-
-=======
->>>>>>> a0532b72
 @app.post("/groups/{group_id}/invite", tags=["Groups"])
 async def proxy_invite_member(group_id: int, request: Request, user_id: int = Depends(get_current_user_id)):
     """Reenvía la solicitud de invitación de miembro al servicio de grupos."""
@@ -398,10 +394,6 @@
     )
 
 
-<<<<<<< HEAD
-
-=======
->>>>>>> a0532b72
 # --- Manejador de Cierre ---
 @app.on_event("shutdown")
 async def shutdown_event():
